--- conflicted
+++ resolved
@@ -734,8 +734,6 @@
 	ablkcipher_request_set_callback(ctx->req,
 	    CRYPTO_TFM_REQ_MAY_BACKLOG | CRYPTO_TFM_REQ_MAY_SLEEP,
 	    kcryptd_async_done, dmreq_of_req(cc, ctx->req));
-<<<<<<< HEAD
-=======
 }
 
 static void crypt_free_req(struct crypt_config *cc,
@@ -745,7 +743,6 @@
 
 	if ((struct ablkcipher_request *)(io + 1) != req)
 		mempool_free(req, cc->req_pool);
->>>>>>> d4ecd646
 }
 
 /*
@@ -882,10 +879,6 @@
 	io->base_bio = bio;
 	io->sector = sector;
 	io->error = 0;
-<<<<<<< HEAD
-	io->base_io = NULL;
-=======
->>>>>>> d4ecd646
 	io->ctx.req = NULL;
 	atomic_set(&io->io_pending, 0);
 }
@@ -909,12 +902,7 @@
 		return;
 
 	if (io->ctx.req)
-<<<<<<< HEAD
-		mempool_free(io->ctx.req, cc->req_pool);
-	mempool_free(io, cc->io_pool);
-=======
 		crypt_free_req(cc, io->ctx.req, base_bio);
->>>>>>> d4ecd646
 
 	bio_endio(base_bio, error);
 }
@@ -1580,22 +1568,6 @@
 	cc->dmreq_start = sizeof(struct ablkcipher_request);
 	cc->dmreq_start += crypto_ablkcipher_reqsize(any_tfm(cc));
 	cc->dmreq_start = ALIGN(cc->dmreq_start, __alignof__(struct dm_crypt_request));
-<<<<<<< HEAD
-
-	if (crypto_ablkcipher_alignmask(any_tfm(cc)) < CRYPTO_MINALIGN) {
-		/* Allocate the padding exactly */
-		iv_size_padding = -(cc->dmreq_start + sizeof(struct dm_crypt_request))
-				& crypto_ablkcipher_alignmask(any_tfm(cc));
-	} else {
-		/*
-		 * If the cipher requires greater alignment than kmalloc
-		 * alignment, we don't know the exact position of the
-		 * initialization vector. We must assume worst case.
-		 */
-		iv_size_padding = crypto_ablkcipher_alignmask(any_tfm(cc));
-	}
-=======
->>>>>>> d4ecd646
 
 	if (crypto_ablkcipher_alignmask(any_tfm(cc)) < CRYPTO_MINALIGN) {
 		/* Allocate the padding exactly */
