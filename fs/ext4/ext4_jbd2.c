--- conflicted
+++ resolved
@@ -256,12 +256,6 @@
 	set_buffer_prio(bh);
 	if (ext4_handle_valid(handle)) {
 		err = jbd2_journal_dirty_metadata(handle, bh);
-<<<<<<< HEAD
-		/* Errors can only happen if there is a bug */
-		if (WARN_ON_ONCE(err)) {
-			ext4_journal_abort_handle(where, line, __func__, bh,
-						  handle, err);
-=======
 		/* Errors can only happen due to aborted journal or a nasty bug */
 		if (!is_handle_aborted(handle) && WARN_ON_ONCE(err)) {
 			ext4_journal_abort_handle(where, line, __func__, bh,
@@ -276,7 +270,6 @@
 				       handle->h_buffer_credits, err);
 				return err;
 			}
->>>>>>> 15d65ff6
 			ext4_error_inode(inode, where, line,
 					 bh->b_blocknr,
 					 "journal_dirty_metadata failed: "
