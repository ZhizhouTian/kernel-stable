--- conflicted
+++ resolved
@@ -47,7 +47,6 @@
  */
 static struct protection_domain *pt_domain;
 
-#ifdef CONFIG_IOMMU_API
 static struct iommu_ops amd_iommu_ops;
 
 /*
@@ -66,17 +65,10 @@
 static void dma_ops_reserve_addresses(struct dma_ops_domain *dom,
 				      unsigned long start_page,
 				      unsigned int pages);
-<<<<<<< HEAD
 static void reset_iommu_command_buffer(struct amd_iommu *iommu);
-=======
 static u64 *fetch_pte(struct protection_domain *domain,
 		      unsigned long address, int map_size);
 static void update_domain(struct protection_domain *domain);
-
-#ifndef BUS_NOTIFY_UNBOUND_DRIVER
-#define BUS_NOTIFY_UNBOUND_DRIVER 0x0005
-#endif
->>>>>>> abdc5eb3
 
 #ifdef CONFIG_AMD_IOMMU_STATS
 
@@ -551,12 +543,9 @@
 	int i;
 
 	for (i = 0; i <= amd_iommu_last_bdf; ++i) {
-<<<<<<< HEAD
-=======
 		if ((domain == NULL && amd_iommu_pd_table[i] == NULL) ||
 		    (amd_iommu_pd_table[i] != domain))
 			continue;
->>>>>>> abdc5eb3
 
 		iommu = amd_iommu_rlookup_table[i];
 		if (!iommu)
@@ -567,7 +556,6 @@
 	}
 }
 
-<<<<<<< HEAD
 static void reset_iommu_command_buffer(struct amd_iommu *iommu)
 {
 	pr_err("AMD-Vi: Resetting IOMMU command buffer\n");
@@ -582,11 +570,11 @@
 	flush_all_domains_on_iommu(iommu);
 
 	iommu->reset_in_progress = false;
-=======
+}
+
 void amd_iommu_flush_all_devices(void)
 {
 	flush_devices_by_domain(NULL);
->>>>>>> abdc5eb3
 }
 
 /****************************************************************************
@@ -1157,7 +1145,21 @@
 	return dom;
 }
 
-<<<<<<< HEAD
+static void set_dte_entry(u16 devid, struct protection_domain *domain)
+{
+	u64 pte_root = virt_to_phys(domain->pt_root);
+
+	pte_root |= (domain->mode & DEV_ENTRY_MODE_MASK)
+		    << DEV_ENTRY_MODE_SHIFT;
+	pte_root |= IOMMU_PTE_IR | IOMMU_PTE_IW | IOMMU_PTE_P | IOMMU_PTE_TV;
+
+	amd_iommu_dev_table[devid].data[2] = domain->id;
+	amd_iommu_dev_table[devid].data[1] = upper_32_bits(pte_root);
+	amd_iommu_dev_table[devid].data[0] = lower_32_bits(pte_root);
+
+	amd_iommu_pd_table[devid] = domain;
+}
+
 /*
  * If a device is not yet associated with a domain, this function does
  * assigns it visible for the hardware
@@ -1166,28 +1168,11 @@
 			    struct protection_domain *domain,
 			    u16 devid)
 {
-	u64 pte_root;
-
 	/* lock domain */
 	spin_lock(&domain->lock);
 
-	pte_root = virt_to_phys(domain->pt_root);
-=======
-static void set_dte_entry(u16 devid, struct protection_domain *domain)
-{
-	u64 pte_root = virt_to_phys(domain->pt_root);
-	unsigned long flags;
->>>>>>> abdc5eb3
-
-	pte_root |= (domain->mode & DEV_ENTRY_MODE_MASK)
-		    << DEV_ENTRY_MODE_SHIFT;
-	pte_root |= IOMMU_PTE_IR | IOMMU_PTE_IW | IOMMU_PTE_P | IOMMU_PTE_TV;
-
-	amd_iommu_dev_table[devid].data[2] = domain->id;
-	amd_iommu_dev_table[devid].data[1] = upper_32_bits(pte_root);
-	amd_iommu_dev_table[devid].data[0] = lower_32_bits(pte_root);
-
-	amd_iommu_pd_table[devid] = domain;
+	/* update DTE entry */
+	set_dte_entry(devid, domain);
 
 	domain->dev_cnt += 1;
 
@@ -1195,6 +1180,10 @@
 	spin_unlock(&domain->lock);
 }
 
+/*
+ * If a device is not yet associated with a domain, this function does
+ * assigns it visible for the hardware
+ */
 static void attach_device(struct amd_iommu *iommu,
 			  struct protection_domain *domain,
 			  u16 devid)
@@ -1204,21 +1193,6 @@
 	write_lock_irqsave(&amd_iommu_devtable_lock, flags);
 	__attach_device(iommu, domain, devid);
 	write_unlock_irqrestore(&amd_iommu_devtable_lock, flags);
-}
-
-/*
- * If a device is not yet associated with a domain, this function does
- * assigns it visible for the hardware
- */
-static void attach_device(struct amd_iommu *iommu,
-			  struct protection_domain *domain,
-			  u16 devid)
-{
-	/* set the DTE entry */
-	set_dte_entry(devid, domain);
-
-	/* increase reference counter */
-	domain->dev_cnt += 1;
 
 	/*
 	 * We might boot into a crash-kernel here. The crashed kernel
@@ -1437,12 +1411,15 @@
 
 static void update_device_table(struct protection_domain *domain)
 {
+	unsigned long flags;
 	int i;
 
 	for (i = 0; i <= amd_iommu_last_bdf; ++i) {
 		if (amd_iommu_pd_table[i] != domain)
 			continue;
+		write_lock_irqsave(&amd_iommu_devtable_lock, flags);
 		set_dte_entry(i, domain);
+		write_unlock_irqrestore(&amd_iommu_devtable_lock, flags);
 	}
 }
 
