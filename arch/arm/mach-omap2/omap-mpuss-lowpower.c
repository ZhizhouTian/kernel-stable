/*
 * OMAP MPUSS low power code
 *
 * Copyright (C) 2011 Texas Instruments, Inc.
 *	Santosh Shilimkar <santosh.shilimkar@ti.com>
 *
 * OMAP4430 MPUSS mainly consists of dual Cortex-A9 with per-CPU
 * Local timer and Watchdog, GIC, SCU, PL310 L2 cache controller,
 * CPU0 and CPU1 LPRM modules.
 * CPU0, CPU1 and MPUSS each have there own power domain and
 * hence multiple low power combinations of MPUSS are possible.
 *
 * The CPU0 and CPU1 can't support Closed switch Retention (CSWR)
 * because the mode is not supported by hw constraints of dormant
 * mode. While waking up from the dormant mode, a reset  signal
 * to the Cortex-A9 processor must be asserted by the external
 * power controller.
 *
 * With architectural inputs and hardware recommendations, only
 * below modes are supported from power gain vs latency point of view.
 *
 *	CPU0		CPU1		MPUSS
 *	----------------------------------------------
 *	ON		ON		ON
 *	ON(Inactive)	OFF		ON(Inactive)
 *	OFF		OFF		CSWR
 *	OFF		OFF		OSWR
 *	OFF		OFF		OFF(Device OFF *TBD)
 *	----------------------------------------------
 *
 * Note: CPU0 is the master core and it is the last CPU to go down
 * and first to wake-up when MPUSS low power states are excercised
 *
 *
 * This program is free software; you can redistribute it and/or modify
 * it under the terms of the GNU General Public License version 2 as
 * published by the Free Software Foundation.
 */

#include <linux/kernel.h>
#include <linux/io.h>
#include <linux/errno.h>
#include <linux/linkage.h>
#include <linux/smp.h>

#include <asm/cacheflush.h>
#include <asm/tlbflush.h>
#include <asm/smp_scu.h>
#include <asm/pgalloc.h>
#include <asm/suspend.h>
#include <asm/hardware/cache-l2x0.h>

#include "soc.h"
#include "common.h"
#include "omap44xx.h"
#include "omap4-sar-layout.h"
#include "pm.h"
#include "prcm_mpu44xx.h"
#include "prminst44xx.h"
#include "prcm44xx.h"
#include "prm44xx.h"
#include "prm-regbits-44xx.h"

#ifdef CONFIG_SMP

struct omap4_cpu_pm_info {
	struct powerdomain *pwrdm;
	void __iomem *scu_sar_addr;
	void __iomem *wkup_sar_addr;
	void __iomem *l2x0_sar_addr;
	void (*secondary_startup)(void);
};

/**
 * struct cpu_pm_ops - CPU pm operations
 * @finish_suspend:	CPU suspend finisher function pointer
 * @resume:		CPU resume function pointer
 * @scu_prepare:	CPU Snoop Control program function pointer
 *
 * Structure holds functions pointer for CPU low power operations like
 * suspend, resume and scu programming.
 */
struct cpu_pm_ops {
	int (*finish_suspend)(unsigned long cpu_state);
	void (*resume)(void);
	void (*scu_prepare)(unsigned int cpu_id, unsigned int cpu_state);
};

static DEFINE_PER_CPU(struct omap4_cpu_pm_info, omap4_pm_info);
static struct powerdomain *mpuss_pd;
static void __iomem *sar_base;

static int default_finish_suspend(unsigned long cpu_state)
{
	omap_do_wfi();
	return 0;
}

static void dummy_cpu_resume(void)
{}

static void dummy_scu_prepare(unsigned int cpu_id, unsigned int cpu_state)
{}

struct cpu_pm_ops omap_pm_ops = {
	.finish_suspend		= default_finish_suspend,
	.resume			= dummy_cpu_resume,
	.scu_prepare		= dummy_scu_prepare,
};

/*
 * Program the wakeup routine address for the CPU0 and CPU1
 * used for OFF or DORMANT wakeup.
 */
static inline void set_cpu_wakeup_addr(unsigned int cpu_id, u32 addr)
{
	struct omap4_cpu_pm_info *pm_info = &per_cpu(omap4_pm_info, cpu_id);

	writel_relaxed(addr, pm_info->wkup_sar_addr);
}

/*
 * Store the SCU power status value to scratchpad memory
 */
static void scu_pwrst_prepare(unsigned int cpu_id, unsigned int cpu_state)
{
	struct omap4_cpu_pm_info *pm_info = &per_cpu(omap4_pm_info, cpu_id);
	u32 scu_pwr_st;

	switch (cpu_state) {
	case PWRDM_POWER_RET:
		scu_pwr_st = SCU_PM_DORMANT;
		break;
	case PWRDM_POWER_OFF:
		scu_pwr_st = SCU_PM_POWEROFF;
		break;
	case PWRDM_POWER_ON:
	case PWRDM_POWER_INACTIVE:
	default:
		scu_pwr_st = SCU_PM_NORMAL;
		break;
	}

	writel_relaxed(scu_pwr_st, pm_info->scu_sar_addr);
}

/* Helper functions for MPUSS OSWR */
static inline void mpuss_clear_prev_logic_pwrst(void)
{
	u32 reg;

	reg = omap4_prminst_read_inst_reg(OMAP4430_PRM_PARTITION,
		OMAP4430_PRM_MPU_INST, OMAP4_RM_MPU_MPU_CONTEXT_OFFSET);
	omap4_prminst_write_inst_reg(reg, OMAP4430_PRM_PARTITION,
		OMAP4430_PRM_MPU_INST, OMAP4_RM_MPU_MPU_CONTEXT_OFFSET);
}

static inline void cpu_clear_prev_logic_pwrst(unsigned int cpu_id)
{
	u32 reg;

	if (cpu_id) {
		reg = omap4_prcm_mpu_read_inst_reg(OMAP4430_PRCM_MPU_CPU1_INST,
					OMAP4_RM_CPU1_CPU1_CONTEXT_OFFSET);
		omap4_prcm_mpu_write_inst_reg(reg, OMAP4430_PRCM_MPU_CPU1_INST,
					OMAP4_RM_CPU1_CPU1_CONTEXT_OFFSET);
	} else {
		reg = omap4_prcm_mpu_read_inst_reg(OMAP4430_PRCM_MPU_CPU0_INST,
					OMAP4_RM_CPU0_CPU0_CONTEXT_OFFSET);
		omap4_prcm_mpu_write_inst_reg(reg, OMAP4430_PRCM_MPU_CPU0_INST,
					OMAP4_RM_CPU0_CPU0_CONTEXT_OFFSET);
	}
}

/*
 * Store the CPU cluster state for L2X0 low power operations.
 */
static void l2x0_pwrst_prepare(unsigned int cpu_id, unsigned int save_state)
{
	struct omap4_cpu_pm_info *pm_info = &per_cpu(omap4_pm_info, cpu_id);

	writel_relaxed(save_state, pm_info->l2x0_sar_addr);
}

/*
 * Save the L2X0 AUXCTRL and POR value to SAR memory. Its used to
 * in every restore MPUSS OFF path.
 */
#ifdef CONFIG_CACHE_L2X0
static void __init save_l2x0_context(void)
{
<<<<<<< HEAD
	u32 val;
	void __iomem *l2x0_base = omap4_get_l2cache_base();
	if (l2x0_base) {
		val = readl_relaxed(l2x0_base + L2X0_AUX_CTRL);
		writel_relaxed(val, sar_base + L2X0_AUXCTRL_OFFSET);
		val = readl_relaxed(l2x0_base + L2X0_PREFETCH_CTRL);
		writel_relaxed(val, sar_base + L2X0_PREFETCH_CTRL_OFFSET);
	}
=======
	__raw_writel(l2x0_saved_regs.aux_ctrl,
		     sar_base + L2X0_AUXCTRL_OFFSET);
	__raw_writel(l2x0_saved_regs.prefetch_ctrl,
		     sar_base + L2X0_PREFETCH_CTRL_OFFSET);
>>>>>>> bd63ce27
}
#else
static void __init save_l2x0_context(void)
{}
#endif

/**
 * omap4_enter_lowpower: OMAP4 MPUSS Low Power Entry Function
 * The purpose of this function is to manage low power programming
 * of OMAP4 MPUSS subsystem
 * @cpu : CPU ID
 * @power_state: Low power state.
 *
 * MPUSS states for the context save:
 * save_state =
 *	0 - Nothing lost and no need to save: MPUSS INACTIVE
 *	1 - CPUx L1 and logic lost: MPUSS CSWR
 *	2 - CPUx L1 and logic lost + GIC lost: MPUSS OSWR
 *	3 - CPUx L1 and logic lost + GIC + L2 lost: DEVICE OFF
 */
int omap4_enter_lowpower(unsigned int cpu, unsigned int power_state)
{
	struct omap4_cpu_pm_info *pm_info = &per_cpu(omap4_pm_info, cpu);
	unsigned int save_state = 0;
	unsigned int wakeup_cpu;

	if (omap_rev() == OMAP4430_REV_ES1_0)
		return -ENXIO;

	switch (power_state) {
	case PWRDM_POWER_ON:
	case PWRDM_POWER_INACTIVE:
		save_state = 0;
		break;
	case PWRDM_POWER_OFF:
		save_state = 1;
		break;
	case PWRDM_POWER_RET:
	default:
		/*
		 * CPUx CSWR is invalid hardware state. Also CPUx OSWR
		 * doesn't make much scense, since logic is lost and $L1
		 * needs to be cleaned because of coherency. This makes
		 * CPUx OSWR equivalent to CPUX OFF and hence not supported
		 */
		WARN_ON(1);
		return -ENXIO;
	}

	pwrdm_pre_transition(NULL);

	/*
	 * Check MPUSS next state and save interrupt controller if needed.
	 * In MPUSS OSWR or device OFF, interrupt controller  contest is lost.
	 */
	mpuss_clear_prev_logic_pwrst();
	if ((pwrdm_read_next_pwrst(mpuss_pd) == PWRDM_POWER_RET) &&
		(pwrdm_read_logic_retst(mpuss_pd) == PWRDM_POWER_OFF))
		save_state = 2;

	cpu_clear_prev_logic_pwrst(cpu);
	pwrdm_set_next_pwrst(pm_info->pwrdm, power_state);
	set_cpu_wakeup_addr(cpu, virt_to_phys(omap_pm_ops.resume));
	omap_pm_ops.scu_prepare(cpu, power_state);
	l2x0_pwrst_prepare(cpu, save_state);

	/*
	 * Call low level function  with targeted low power state.
	 */
	if (save_state)
		cpu_suspend(save_state, omap_pm_ops.finish_suspend);
	else
		omap_pm_ops.finish_suspend(save_state);

	if (IS_PM44XX_ERRATUM(PM_OMAP4_ROM_SMP_BOOT_ERRATUM_GICD) && cpu)
		gic_dist_enable();

	/*
	 * Restore the CPUx power state to ON otherwise CPUx
	 * power domain can transitions to programmed low power
	 * state while doing WFI outside the low powe code. On
	 * secure devices, CPUx does WFI which can result in
	 * domain transition
	 */
	wakeup_cpu = smp_processor_id();
	pwrdm_set_next_pwrst(pm_info->pwrdm, PWRDM_POWER_ON);

	pwrdm_post_transition(NULL);

	return 0;
}

/**
 * omap4_hotplug_cpu: OMAP4 CPU hotplug entry
 * @cpu : CPU ID
 * @power_state: CPU low power state.
 */
int omap4_hotplug_cpu(unsigned int cpu, unsigned int power_state)
{
	struct omap4_cpu_pm_info *pm_info = &per_cpu(omap4_pm_info, cpu);
	unsigned int cpu_state = 0;

	if (omap_rev() == OMAP4430_REV_ES1_0)
		return -ENXIO;

	if (power_state == PWRDM_POWER_OFF)
		cpu_state = 1;

	pwrdm_clear_all_prev_pwrst(pm_info->pwrdm);
	pwrdm_set_next_pwrst(pm_info->pwrdm, power_state);
	set_cpu_wakeup_addr(cpu, virt_to_phys(pm_info->secondary_startup));
	omap_pm_ops.scu_prepare(cpu, power_state);

	/*
	 * CPU never retuns back if targeted power state is OFF mode.
	 * CPU ONLINE follows normal CPU ONLINE ptah via
	 * omap4_secondary_startup().
	 */
	omap_pm_ops.finish_suspend(cpu_state);

	pwrdm_set_next_pwrst(pm_info->pwrdm, PWRDM_POWER_ON);
	return 0;
}


/*
 * Initialise OMAP4 MPUSS
 */
int __init omap4_mpuss_init(void)
{
	struct omap4_cpu_pm_info *pm_info;

	if (omap_rev() == OMAP4430_REV_ES1_0) {
		WARN(1, "Power Management not supported on OMAP4430 ES1.0\n");
		return -ENODEV;
	}

	sar_base = omap4_get_sar_ram_base();

	/* Initilaise per CPU PM information */
	pm_info = &per_cpu(omap4_pm_info, 0x0);
	pm_info->scu_sar_addr = sar_base + SCU_OFFSET0;
	pm_info->wkup_sar_addr = sar_base + CPU0_WAKEUP_NS_PA_ADDR_OFFSET;
	pm_info->l2x0_sar_addr = sar_base + L2X0_SAVE_OFFSET0;
	pm_info->pwrdm = pwrdm_lookup("cpu0_pwrdm");
	if (!pm_info->pwrdm) {
		pr_err("Lookup failed for CPU0 pwrdm\n");
		return -ENODEV;
	}

	/* Clear CPU previous power domain state */
	pwrdm_clear_all_prev_pwrst(pm_info->pwrdm);
	cpu_clear_prev_logic_pwrst(0);

	/* Initialise CPU0 power domain state to ON */
	pwrdm_set_next_pwrst(pm_info->pwrdm, PWRDM_POWER_ON);

	pm_info = &per_cpu(omap4_pm_info, 0x1);
	pm_info->scu_sar_addr = sar_base + SCU_OFFSET1;
	pm_info->wkup_sar_addr = sar_base + CPU1_WAKEUP_NS_PA_ADDR_OFFSET;
	pm_info->l2x0_sar_addr = sar_base + L2X0_SAVE_OFFSET1;
	if (cpu_is_omap446x())
		pm_info->secondary_startup = omap4460_secondary_startup;
	else
		pm_info->secondary_startup = omap4_secondary_startup;

	pm_info->pwrdm = pwrdm_lookup("cpu1_pwrdm");
	if (!pm_info->pwrdm) {
		pr_err("Lookup failed for CPU1 pwrdm\n");
		return -ENODEV;
	}

	/* Clear CPU previous power domain state */
	pwrdm_clear_all_prev_pwrst(pm_info->pwrdm);
	cpu_clear_prev_logic_pwrst(1);

	/* Initialise CPU1 power domain state to ON */
	pwrdm_set_next_pwrst(pm_info->pwrdm, PWRDM_POWER_ON);

	mpuss_pd = pwrdm_lookup("mpu_pwrdm");
	if (!mpuss_pd) {
		pr_err("Failed to lookup MPUSS power domain\n");
		return -ENODEV;
	}
	pwrdm_clear_all_prev_pwrst(mpuss_pd);
	mpuss_clear_prev_logic_pwrst();

	/* Save device type on scratchpad for low level code to use */
	if (omap_type() != OMAP2_DEVICE_TYPE_GP)
		writel_relaxed(1, sar_base + OMAP_TYPE_OFFSET);
	else
		writel_relaxed(0, sar_base + OMAP_TYPE_OFFSET);

	save_l2x0_context();

	if (cpu_is_omap44xx()) {
		omap_pm_ops.finish_suspend = omap4_finish_suspend;
		omap_pm_ops.resume = omap4_cpu_resume;
		omap_pm_ops.scu_prepare = scu_pwrst_prepare;
	}

	return 0;
}

#endif<|MERGE_RESOLUTION|>--- conflicted
+++ resolved
@@ -189,21 +189,10 @@
 #ifdef CONFIG_CACHE_L2X0
 static void __init save_l2x0_context(void)
 {
-<<<<<<< HEAD
-	u32 val;
-	void __iomem *l2x0_base = omap4_get_l2cache_base();
-	if (l2x0_base) {
-		val = readl_relaxed(l2x0_base + L2X0_AUX_CTRL);
-		writel_relaxed(val, sar_base + L2X0_AUXCTRL_OFFSET);
-		val = readl_relaxed(l2x0_base + L2X0_PREFETCH_CTRL);
-		writel_relaxed(val, sar_base + L2X0_PREFETCH_CTRL_OFFSET);
-	}
-=======
-	__raw_writel(l2x0_saved_regs.aux_ctrl,
+	writel_relaxed(l2x0_saved_regs.aux_ctrl,
 		     sar_base + L2X0_AUXCTRL_OFFSET);
-	__raw_writel(l2x0_saved_regs.prefetch_ctrl,
+	writel_relaxed(l2x0_saved_regs.prefetch_ctrl,
 		     sar_base + L2X0_PREFETCH_CTRL_OFFSET);
->>>>>>> bd63ce27
 }
 #else
 static void __init save_l2x0_context(void)
